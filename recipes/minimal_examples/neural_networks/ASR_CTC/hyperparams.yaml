--- conflicted
+++ resolved
@@ -13,7 +13,7 @@
 lr: 0.004
 
 # Model parameters
-activation: !name:torch.nn.LeakyReLU
+activation: !name:torch.nn.LeakyReLU []
 dropout: 0.15
 cnn_blocks: 1
 cnn_channels: (16,)
@@ -24,40 +24,12 @@
 dnn_blocks: 1
 dnn_neurons: 128
 
-<<<<<<< HEAD
 compute_features: !new:speechbrain.lobes.features.mfcc.MFCC
-=======
-train_loader: !new:speechbrain.data_io.DataLoaderFactory
-    csv_file: !ref <csv_train>
-    batch_size: !ref <N_batch>
-    csv_read: [wav, phn]
-    sentence_sorting: ascending
-    replacements:
-        $data_folder: !ref <data_folder>
 
-valid_loader: !new:speechbrain.data_io.DataLoaderFactory
-    csv_file: !ref <csv_valid>
-    batch_size: !ref <N_batch>
-    csv_read: [wav, phn]
-    sentence_sorting: ascending
-    replacements:
-        $data_folder: !ref <data_folder>
-
-test_loader: !new:speechbrain.data_io.DataLoaderFactory
-    csv_file: !ref <csv_test>
-    csv_read: [wav, phn]
-    sentence_sorting: ascending
-    replacements:
-        $data_folder: !ref <data_folder>
-
-compute_features: !new:speechbrain.lobes.MFCC
->>>>>>> a6c24ed3
-
-mean_var_norm: !new:speechbrain.processing.InputNormalization
+mean_var_norm: !new:speechbrain.processing.features.InputNormalization
     norm_type: global
 
-model: !new:speechbrain.lobes.CRDNN
-    input_shape: [null, null, 660]
+model: !new:speechbrain.lobes.models.CRDNN.CRDNN
     activation: !ref <activation>
     dropout: !ref <dropout>
     cnn_blocks: !ref <cnn_blocks>
@@ -70,33 +42,15 @@
     dnn_blocks: !ref <dnn_blocks>
     dnn_neurons: !ref <dnn_neurons>
 
-<<<<<<< HEAD
 lin: !new:speechbrain.nnet.linear.Linear
     n_neurons: 45  # 44 phonemes + 1 blank
-=======
-lin: !new:speechbrain.nnet.Linear
-    input_size: !ref <dnn_neurons>
-    n_neurons: 43  # 42 phonemes + 1 blank
->>>>>>> a6c24ed3
     bias: False
 
-softmax: !new:speechbrain.nnet.Softmax
+softmax: !new:speechbrain.nnet.activations.Softmax
     apply_log: True
 
-<<<<<<< HEAD
 compute_cost: !name:speechbrain.nnet.losses.ctc_loss
     blank_index: 44
-=======
-compute_cost: !name:speechbrain.nnet.ctc_loss
-    blank_index: 42
->>>>>>> a6c24ed3
 
-modules:
-    model: !ref <model>
-    lin: !ref <lin>
-    mean_var_norm: !ref <mean_var_norm>
-
-opt_class: !name:torch.optim.Adam
-    lr: !ref <lr>
-
-per_stats: !name:speechbrain.ErrorRateStats+optimizer: !new:speechbrain.nnet.optimizers.Adam_Optimizer
+    learning_rate: !ref <lr>