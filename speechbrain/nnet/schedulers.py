"""
Schedulers for updating hyperparameters (such as learning rate).

Authors
 * Mirco Ravanelli 2020
 * Peter Plantinga 2020
"""

import math
import torch
import logging
from speechbrain.utils import checkpoints

logger = logging.getLogger(__name__)


def update_learning_rate(optimizer, new_lr, param_group=None):
    """Change the learning rate value within an optimizer.

    Arguments
    ---------
    optimizer : torch.optim object
        Updates the learning rate for this optimizer
    new_lr : float
        The new value to use for the learning rate.
    param_group : list of int
        The param group indices to update. If not provided, all groups updated.

    Example
    -------
    >>> from torch.optim import SGD
    >>> from speechbrain.nnet.linear import Linear
    >>> model = Linear(n_neurons=10, input_size=10)
    >>> optimizer = SGD(model.parameters(), lr=0.1)
    >>> update_learning_rate(optimizer, 0.2)
    >>> optimizer.param_groups[0]["lr"]
    0.2
    """
    # Iterate all groups if none is provided
    if param_group is None:
        groups = range(len(optimizer.param_groups))

    for i in groups:
        old_lr = optimizer.param_groups[i]["lr"]

        # Change learning rate if new value is different from old.
        if new_lr != old_lr:
            optimizer.param_groups[i]["lr"] = new_lr
            optimizer.param_groups[i]["prev_lr"] = old_lr
            logger.info("Changing lr from %.2g to %.2g" % (old_lr, new_lr))


@checkpoints.register_checkpoint_hooks
class NewBobScheduler:
    """Scheduler with new-bob technique, used for LR annealing.

    The learning rate is annealed based on the validation peformance.
    In particular: if (past_loss-current_loss)/past_loss< impr_threshold:
    lr=lr * annealing_factor

    Arguments
    ---------
    initial_value : float
        The initial hyperparameter value.
    annealing_factor : float
        It is annealing factor used in new_bob strategy.
    improvement_threshold : float
        It is improvement rate between losses used to perform learning
        annealing in new_bob strategy.
    patient : int
        When the annealing condition is violeted patient times,
        the learning rate is finally reduced.

    Example
    -------
    >>> scheduler = NewBobScheduler(initial_value=1.0)
    >>> scheduler(metric_value=10.0)
    (1.0, 1.0)
    >>> scheduler(metric_value=2.0)
    (1.0, 1.0)
    >>> scheduler(metric_value=2.5)
    (1.0, 0.5)
    """

    def __init__(
        self,
        initial_value,
        annealing_factor=0.5,
        improvement_threshold=0.0025,
        patient=0,
    ):
        self.hyperparam_value = initial_value
        self.annealing_factor = annealing_factor
        self.improvement_threshold = improvement_threshold
        self.patient = patient
        self.metric_values = []
        self.current_patient = self.patient

    def __call__(self, metric_value):
        """Returns the current and new value for the hyperparameter.

        Arguments
        ---------
        metric_value : int
            A number for determining whether to change the hyperparameter value.
        """
        old_value = new_value = self.hyperparam_value
        if len(self.metric_values) > 0:
            prev_metric = self.metric_values[-1]

            # Update value if improvement too small and patience is 0
            improvement = (prev_metric - metric_value) / prev_metric
            if improvement < self.improvement_threshold:
                if self.current_patient == 0:
                    new_value *= self.annealing_factor
                    self.current_patient = self.patient
                else:
                    self.current_patient -= 1

        # Store relevant info
        self.metric_values.append(metric_value)
        self.hyperparam_value = new_value

        return old_value, new_value

    @checkpoints.mark_as_saver
    def save(self, path):
        data = {
            "hyperparam_value": self.hyperparam_value,
            "metric_values": self.metric_values,
            "current_patient": self.current_patient,
        }
        torch.save(data, path)

    @checkpoints.mark_as_loader
    def load(self, path, end_of_epoch, device=None):
        del end_of_epoch  # Unused in this class
        data = torch.load(path)
        self.hyperparam_value = data["hyperparam_value"]
        self.metric_values = data["metric_values"]
        self.current_patient = data["current_patient"]


class LinearScheduler:
    """Scheduler with linear annealing technique.

    The learning rate linearly decays over the specified number of epochs.

    Arguments
    ---------
    initial_value : float
        The value upon initialization.
    final_value : float
        The value used when the epoch count reaches ``epoch_count - 1``.
    epoch_count : int
        Number of epochs.

    Example
    -------
    >>> scheduler = LinearScheduler(1.0, 0.0, 4)
    >>> scheduler(current_epoch=1)
    (1.0, 0.666...)
    >>> scheduler(current_epoch=2)
    (0.666..., 0.333...)
    >>> scheduler(current_epoch=3)
    (0.333..., 0.0)
    >>> scheduler(current_epoch=4)
    (0.0, 0.0)
    """

    def __init__(self, initial_value, final_value, epoch_count):
        self.value_at_epoch = torch.linspace(
            initial_value, final_value, steps=epoch_count
        ).tolist()

    def __call__(self, current_epoch):
        """Returns the current and new value for the hyperparameter.

        Arguments
        ---------
        current_epoch : int
            Number of times the dataset has been iterated.
        """
        old_index = max(0, current_epoch - 1)
        index = min(current_epoch, len(self.value_at_epoch) - 1)
        return self.value_at_epoch[old_index], self.value_at_epoch[index]


class StepScheduler:
    """Learning rate scheduler with step annealing technique.

    The hyperparameter's value decays over the epochs with the
    selected ``epoch_decay`` factor

    ``value = init_value * decay_factor ^ floor((1 + epoch) / decay_drop)``

    Arguments
    ---------
    initial_value : float
        Initial value for the hyperparameter being updated.
    decay_factor : float
        Factor multiplied with the initial_value
    decay_drop : float
        Annealing factor (the decay of the hyperparameter value is faster
        with higher ``decay_drop`` values).

    Example
    -------
    >>> scheduler = StepScheduler(initial_value=1.0)
    >>> scheduler(current_epoch=1)
    (1.0, 0.5)
    >>> scheduler(current_epoch=2)
    (0.5, 0.5)
    >>> scheduler(current_epoch=3)
    (0.5, 0.25)
    """

    def __init__(
        self, initial_value, decay_factor=0.5, decay_drop=2,
    ):
        self.initial_value = initial_value
        self.decay_factor = decay_factor
        self.decay_drop = decay_drop

    def __call__(self, current_epoch):
        """Returns current and new hyperparameter value.

        Arguments
        ---------
        current_epoch : int
            Number of times the dataset has been iterated.
        """
        current_value = self._compute_value(current_epoch - 1)
        next_value = self._compute_value(current_epoch)

        return current_value, next_value

    def _compute_value(self, current_epoch):
        return self.initial_value * math.pow(
            self.decay_factor,
            math.floor((1 + current_epoch) / self.decay_drop),
        )


@checkpoints.register_checkpoint_hooks
class NoamScheduler:
    """The is an implementation of the transformer's learning rate scheduler with warmup.
    Reference: https://arxiv.org/abs/1706.03762

    Note: this schdualer aneals lr at each update of the model's weight, and n_steps must be saved for restarting

    Arguments
    ---------
    lr_initial : float
        Initial learning rate (i.e. the lr used at epoch 0).
    n_warmup_steps : int
        numer of warm up steps

    Example
    -------
    >>> from speechbrain.nnet.linear import Linear
    >>> inp_tensor = torch.rand([1,660,3])
    >>> model = Linear(input_size=3, n_neurons=4)
    >>> optim = torch.optim.Adam(model.parameters(), lr=1)
    >>> output = model(inp_tensor)
    >>> scheduler =NoamScheduler(optim.param_groups[0]["lr"], 3)
    >>> curr_lr,next_lr=scheduler(optim)
    >>> optim.param_groups[0]["lr"]
    0.33333333333333337
    >>> curr_lr,next_lr=scheduler(optim)
    >>> optim.param_groups[0]["lr"]
    0.6666666666666667
    >>> curr_lr,next_lr=scheduler(optim)
    >>> optim.param_groups[0]["lr"]
    1.0
    """

    def __init__(self, lr_initial, n_warmup_steps, model_size=None):
        self.lr_initial = lr_initial
        self.n_warmup_steps = n_warmup_steps
        self.current_lr = lr_initial
        self.losses = []

        self.n_steps = 0
        self.normalize = 1 / (n_warmup_steps * n_warmup_steps ** -1.5)
        if model_size is not None:
            self.normalize = model_size ** (-0.5)

    def __call__(self, opt):
        """
        Arguments
        ---------
        opt : optimizer
            The optimizer to update using this scheduler.
        Returns
        -------
        float
            The learning rate before the update.
        float
            The learning rate after the update.
        """
        self.n_steps += 1

        current_lr = opt.param_groups[0]["lr"]

        lr = self.lr_initial * self._get_lr_scale()

        # Changing the learning rate within the optimizer
        for param_group in opt.param_groups:
            param_group["lr"] = lr

        self.current_lr = current_lr
        return current_lr, lr

    def _get_lr_scale(self):
        n_steps, n_warmup_steps = self.n_steps, self.n_warmup_steps
        return self.normalize * min(
            n_steps ** (-0.5), n_steps * n_warmup_steps ** (-1.5)
        )

    @checkpoints.mark_as_saver
    def save(self, path):
        data = {"losses": self.losses, "n_steps": self.n_steps}
        torch.save(data, path)

    @checkpoints.mark_as_loader
    def load(self, path, end_of_epoch):
        del end_of_epoch  # Unused in this class
        data = torch.load(path)
        self.losses = data["losses"]
        self.n_steps = data["n_steps"]


@checkpoints.register_checkpoint_hooks
class CyclicCosineScheduler:
    """The is an implementation of the Cyclic-Cosine learning rate scheduler with warmup.
    Reference:  https://openreview.net/pdf?id=BJYwwY9ll

    Note: this schdualer aneals lr at each update of the model's weight, and n_steps must be saved for restarting

    Arguments
    ---------
    lr_initial : float
        Initial learning rate (i.e. the lr used at epoch 0).
    n_warmup_steps : int
        numer of warm up steps
    total_steps: int
        total number of updating steps

    Example
    -------
    >>> from speechbrain.nnet.linear import Linear
    >>> inp_tensor = torch.rand([1,660,3])
    >>> model = Linear(input_size=3, n_neurons=4)
    >>> optim = torch.optim.Adam(model.parameters(), lr=1)
    >>> output = model(inp_tensor)
    >>> scheduler =CyclicCosineScheduler(3, optim.param_groups[0]["lr"])
    >>> curr_lr,next_lr=scheduler(optim)
    >>> optim.param_groups[0]["lr"]
    0.9999999990130395
    >>> curr_lr,next_lr=scheduler(optim)
    >>> optim.param_groups[0]["lr"]
    0.9999999997532598
    >>> curr_lr,next_lr=scheduler(optim)
    >>> optim.param_groups[0]["lr"]
    1.0
    """

    def __init__(self, n_warmup_steps, lr_initial=None, total_steps=100000):
        self.n_warmup_steps = n_warmup_steps
        self.losses = []
        self.initial_lr = lr_initial
        self.current_lr = lr_initial
        self.total = total_steps

        self.n_steps = 0
        self.normalize = 1 / (n_warmup_steps * n_warmup_steps ** -1.5)

    def __call__(self, opt):
        """
        Arguments
        ---------
        opt : list of optimizers
            The optimizers to update using this scheduler.
        current_epoch : int
            Number of times the dataset has been iterated.
        current_loss : int
            A number for determining whether to change the learning rate.
        Returns
        -------
        float
            The learning rate before the update.
        float
            The learning rate after the update.
        """
        self.n_steps += 1

        if self.initial_lr is None:
            current_lr = opt.param_groups[0]["lr"]
        else:
            current_lr = self.current_lr

        lr = current_lr * self._get_lr_scale()

        # Changing the learning rate within the optimizer
        for param_group in opt.param_groups:
            param_group["lr"] = lr

        self.current_lr = current_lr
        return current_lr, lr

    def _get_lr_scale(self):
        n_steps, n_warmup_steps = self.n_steps, self.n_warmup_steps
        return 0.5 * (
            math.cos(math.pi * (n_steps - n_warmup_steps) / self.total) + 1
        )

    @checkpoints.mark_as_saver
    def save(self, path):
        data = {"losses": self.losses, "n_steps": self.n_steps}
        torch.save(data, path)

    @checkpoints.mark_as_loader
    def load(self, path, end_of_epoch):
        del end_of_epoch  # Unused in this class
        data = torch.load(path)
        self.losses = data["losses"]
        self.n_steps = data["n_steps"]


@checkpoints.register_checkpoint_hooks
<<<<<<< HEAD
class ReduceLROnPlateau:
    """Learning rate scheduler with linear annealing technique.
     The learning rate linearly decays over the epochs between lr_initial
     and lr_final.
    Arguments
    ---------
    lr_min: float
        The minimum allowable learning rate
    factor: float
        Factor with which to reduce the learning rate
    patience: int
        How many
    Example
    -------
    >>> from speechbrain.nnet.optimizers import SGD_Optimizer
    >>> from speechbrain.nnet.linear import Linear
    >>> inp_tensor = torch.rand([1,660,3])
    >>> model = Linear(n_neurons=4)
    >>> optim = SGD_Optimizer(learning_rate=1.0)
    >>> output = model(inp_tensor, init_params=True)
    >>> optim.init_params([model])
    >>> scheduler = LinearLRScheduler(optim.optim.param_groups[0]["lr"], 0.0, 4)
    >>> curr_lr,next_lr=scheduler([optim],current_epoch=1, current_loss=10.0)
    >>> curr_lr,next_lr=scheduler([optim],current_epoch=2, current_loss=10.0)
    >>> curr_lr,next_lr=scheduler([optim],current_epoch=3, current_loss=10.0)
    >>> curr_lr,next_lr=scheduler([optim],current_epoch=4, current_loss=10.0)
    >>> optim.optim.param_groups[0]["lr"]
    0.0
    """

    def __init__(
        self, lr_min=1e-8, factor=0.5, patience=2,
    ):
        self.lr_min = lr_min
        self.factor = factor
        self.patience = patience
        self.patience_counter = 0
        self.losses = []

    def __call__(self, optim_list, current_epoch, current_loss):
        """
        Arguments
        ---------
        optim_list : list of optimizers
            The optimizers to update using this scheduler.
        current_epoch : int
            Number of times the dataset has been iterated.
        current_loss : int
            A number for determining whether to change the learning rate.
        Returns
        -------
        float
            The learning rate before the update.
        float
            The learning rate after the update.
        """
        for opt in optim_list:
            current_lr = opt.optim.param_groups[0]["lr"]

            # last_p_epochs = self.loses[-self.patience:]
            if current_epoch == 0:
                next_lr = current_lr
                self.anchor = current_loss
            else:
                if current_loss < self.anchor:
                    self.patience_counter = 0
                    next_lr = current_lr
                    self.anchor = current_loss
                elif (
                    current_loss > self.anchor
                    and self.patience_counter < self.patience
                ):
                    self.patience_counter = self.patience_counter + 1
                    next_lr = current_lr
                else:
                    next_lr = current_lr * self.factor

            # impose the lower bound
            next_lr = max(next_lr, self.lr_min)

            # Changing the learning rate within the optimizer
            opt.optim.param_groups[0]["lr"] = next_lr
            opt.optim.param_groups[0]["prev_lr"] = current_lr
            if next_lr != current_lr:
                logger.info(
                    "Changing lr from %.2g to %.2g" % (current_lr, next_lr)
                )
        # Updating current loss
        self.losses.append(current_loss)

        return current_lr, next_lr

    @checkpoints.mark_as_saver
    def save(self, path):
        data = {"losses": self.losses}
=======
class CyclicLRScheduler:
    """This implements a cyclical learning rate policy (CLR).
    The method cycles the learning rate between two boundaries with
    some constant frequency, as detailed in this paper (https://arxiv.org/abs/1506.01186).
    The amplitude of the cycle can be scaled on a per-iteration or
    per-cycle basis.
    This class has three built-in policies, as put forth in the paper.
    "triangular":
        A basic triangular cycle w/ no amplitude scaling.
    "triangular2":
        A basic triangular cycle that scales initial amplitude by half each cycle.
    "exp_range":
        A cycle that scales initial amplitude by gamma**(cycle iterations) at each
        cycle iteration.
    For more detail, please see paper.
    Arguments
    -------
        base_lr: initial learning rate which is the
            lower boundary in the cycle.
        max_lr: upper boundary in the cycle. Functionally,
            it defines the cycle amplitude (max_lr - base_lr).
            The lr at any cycle is the sum of base_lr
            and some scaling of the amplitude; therefore
            max_lr may not actually be reached depending on
            scaling function.
        step_size: number of training iterations per
            half cycle. Authors suggest setting step_size
            2-8 x training iterations in epoch.
        mode: one of {triangular, triangular2, exp_range}.
            Default 'triangular'.
            Values correspond to policies detailed above.
            If scale_fn is not None, this argument is ignored.
        gamma: constant in 'exp_range' scaling function:
            gamma**(cycle iterations)
        scale_fn: Custom scaling policy defined by a single
            argument lambda function, where
            0 <= scale_fn(x) <= 1 for all x >= 0.
            mode paramater is ignored
        scale_mode: {'cycle', 'iterations'}.
            Defines whether scale_fn is evaluated on
            cycle number or cycle iterations (training
            iterations since start of cycle). Default is 'cycle'.
    Example
    -------
    >>> from speechbrain.nnet.linear import Linear
    >>> inp_tensor = torch.rand([1,660,3])
    >>> model = Linear(input_size=3, n_neurons=4)
    >>> optim = torch.optim.Adam(model.parameters(), lr=1)
    >>> output = model(inp_tensor)
    >>> scheduler = CyclicLRScheduler(base_lr=0.1, max_lr=0.3, step_size=2)
    >>> scheduler.on_batch_end(optim)
    >>> optim.param_groups[0]["lr"]
    0.2
    >>> scheduler.on_batch_end(optim)
    >>> optim.param_groups[0]["lr"]
    0.3
    >>> scheduler.on_batch_end(optim)
    >>> optim.param_groups[0]["lr"]
    0.2
    """

    def __init__(
        self,
        base_lr=0.001,
        max_lr=0.006,
        step_size=2000.0,
        mode="triangular",
        gamma=1.0,
        scale_fn=None,
        scale_mode="cycle",
    ):
        super(CyclicLRScheduler, self).__init__()

        self.losses = []
        self.base_lr = base_lr
        self.max_lr = max_lr
        self.step_size = step_size
        self.mode = mode
        self.gamma = gamma
        if scale_fn is None:
            if self.mode == "triangular":
                self.scale_fn = lambda x: 1.0
                self.scale_mode = "cycle"
            elif self.mode == "triangular2":
                self.scale_fn = lambda x: 1 / (2.0 ** (x - 1))
                self.scale_mode = "cycle"
            elif self.mode == "exp_range":
                self.scale_fn = lambda x: gamma ** (x)
                self.scale_mode = "iterations"
        else:
            self.scale_fn = scale_fn
            self.scale_mode = scale_mode
        self.clr_iterations = 0.0

        self._reset()

    def _reset(self, new_base_lr=None, new_max_lr=None, new_step_size=None):
        """Resets cycle iterations.
        Optional boundary/step size adjustment.
        """
        if new_base_lr is not None:
            self.base_lr = new_base_lr
        if new_max_lr is not None:
            self.max_lr = new_max_lr
        if new_step_size is not None:
            self.step_size = new_step_size
        self.clr_iterations = 0.0

    def __call__(self, epoch):
        old_lr = self.current_lr
        new_lr = self.clr(self.clr_iterations + 1)

        return old_lr, new_lr

    def clr(self, clr_iterations):
        cycle = math.floor(1 + clr_iterations / (2 * self.step_size))
        x = abs(clr_iterations / self.step_size - 2 * cycle + 1)
        if self.scale_mode == "cycle":
            return self.base_lr + (self.max_lr - self.base_lr) * max(
                0, (1 - x)
            ) * self.scale_fn(cycle)
        else:
            return self.base_lr + (self.max_lr - self.base_lr) * max(
                0, (1 - x)
            ) * self.scale_fn(clr_iterations)

    def on_batch_end(self, opt):
        """
        Arguments
        ---------
        opt : optimizers
            The optimizers to update using this scheduler.
        """
        self.clr_iterations += 1

        lr = self.clr(self.clr_iterations)
        current_lr = opt.param_groups[0]["lr"]

        # Changing the learning rate within the optimizer
        for param_group in opt.param_groups:
            param_group["lr"] = lr

        self.current_lr = current_lr

    @checkpoints.mark_as_saver
    def save(self, path):
        data = {"losses": self.losses, "clr_iterations": self.clr_iterations}
>>>>>>> 64c06370
        torch.save(data, path)

    @checkpoints.mark_as_loader
    def load(self, path, end_of_epoch):
        del end_of_epoch  # Unused in this class
        data = torch.load(path)
<<<<<<< HEAD
        self.losses = data["losses"]
=======
        self.losses = data["losses"]
        self.clr_iterations = data["clr_iterations"]
>>>>>>> 64c06370
<|MERGE_RESOLUTION|>--- conflicted
+++ resolved
@@ -429,7 +429,6 @@
 
 
 @checkpoints.register_checkpoint_hooks
-<<<<<<< HEAD
 class ReduceLROnPlateau:
     """Learning rate scheduler with linear annealing technique.
      The learning rate linearly decays over the epochs between lr_initial
@@ -525,7 +524,15 @@
     @checkpoints.mark_as_saver
     def save(self, path):
         data = {"losses": self.losses}
-=======
+        torch.save(data, path)
+
+    @checkpoints.mark_as_loader
+    def load(self, path, end_of_epoch):
+        del end_of_epoch  # Unused in this class
+        data = torch.load(path)
+        self.losses = data["losses"]
+
+
 class CyclicLRScheduler:
     """This implements a cyclical learning rate policy (CLR).
     The method cycles the learning rate between two boundaries with
@@ -673,16 +680,11 @@
     @checkpoints.mark_as_saver
     def save(self, path):
         data = {"losses": self.losses, "clr_iterations": self.clr_iterations}
->>>>>>> 64c06370
         torch.save(data, path)
 
     @checkpoints.mark_as_loader
     def load(self, path, end_of_epoch):
         del end_of_epoch  # Unused in this class
         data = torch.load(path)
-<<<<<<< HEAD
         self.losses = data["losses"]
-=======
-        self.losses = data["losses"]
-        self.clr_iterations = data["clr_iterations"]
->>>>>>> 64c06370
+        self.clr_iterations = data["clr_iterations"]