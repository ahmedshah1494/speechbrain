--- conflicted
+++ resolved
@@ -162,11 +162,7 @@
         else:
             self.shuffle = False
 
-<<<<<<< HEAD
-    def forward(self, sampler=None, num_replicas=None, rank=None):
-=======
     def forward(self, sampler=None):
->>>>>>> b1395c7b
         """
         Returns
         -------
@@ -194,13 +190,6 @@
             self.label_parsing_func,
         )
 
-<<<<<<< HEAD
-        if sampler is not None:
-            sampler = sampler(dataset, num_replicas, rank)
-
-        self.dataloader = DataLoader(
-            dataset,
-=======
         # Return the factory to pass to Brain class.
         return self
 
@@ -217,18 +206,13 @@
         """
         dataloader = DataLoader(
             self.dataset,
->>>>>>> b1395c7b
             batch_size=self.batch_size,
             shuffle=self.shuffle if sampler is None else False,
             pin_memory=(sampler is not None),
             drop_last=self.drop_last,
             num_workers=self.num_workers,
             collate_fn=self.batch_creation,
-<<<<<<< HEAD
-            sampler=sampler if sampler is not None else None,
-=======
             sampler=sampler,
->>>>>>> b1395c7b
         )
 
         return dataloader
